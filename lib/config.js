--- conflicted
+++ resolved
@@ -1,11 +1,5 @@
 // Dependencies
-<<<<<<< HEAD
-var Sys = require('sys'),
-=======
-var Sys = require('util'),
-    File = require('fs'),
->>>>>>> cc5d4176
-    Yaml = require('yaml'),
+var Yaml = require('yaml'),
     Coffee = require('coffee-script'),
     FileSystem = require('fs');
 
